--- conflicted
+++ resolved
@@ -43,13 +43,9 @@
 
 - Reuse connection for following redirects? (map host -> connection?)
 - color?
-<<<<<<< HEAD
 - Support Transfer-Encoding: chunked
   - The Content-Length header is mandatory for messages with entity bodies, unless the message is transported using chunked encoding.
   - https://en.wikipedia.org/wiki/Chunked_transfer_encoding
-=======
-- `Transfer-Encoding: chunked`
 - Return `Response<SomeKindOfStream>`? Display headers while the body loads (or even incrementally display body?)
 - Progress bar? `-p`
-- Resolve `.` and `..` in the path
->>>>>>> 75315108
+- Resolve `.` and `..` in the path